--- conflicted
+++ resolved
@@ -27,23 +27,12 @@
 
 ## Prerequisites 🔗
 
-<<<<<<< HEAD
-> [!WARNING]
-> To use these functions, ensure the following requirements are met:
-
-1. **An Active Open WebUI Instance**: You must have [Open WebUI](https://github.com/open-webui/open-webui) installed and running.
-
-2. **Required AI Services (if applicable)**: Some pipelines require external AI services, such as [Azure AI](https://ai.azure.com/).
-
-3. **Admin Access**: To install functions in Open WebUI, you must have administrator privileges.
-=======
 > [!IMPORTANT]
 > To use these functions, ensure the following requirements are met:
 >
 > 1. **An Active Open WebUI Instance**: You must have [Open WebUI](https://github.com/open-webui/open-webui) installed and running.
 > 2. **Required AI Services (if applicable)**: Some pipelines require external AI services, such as [Azure AI](https://ai.azure.com/).
 > 3. **Admin Access**: To install functions in Open WebUI, you must have administrator privileges.
->>>>>>> 9726ce81
 
 ## Installation 🚀
 
@@ -88,25 +77,13 @@
 - **Transparent Usage**: The encryption/decryption happens automatically when values are accessed.
 - **No Configuration Required**: Works out-of-the-box when [WEBUI_SECRET_KEY](https://docs.openwebui.com/getting-started/env-configuration/#webui_secret_key) is set.
 
-<<<<<<< HEAD
-**To enable encryption:**
-
-> [!CAUTION]
-> **WEBUI_SECRET_KEY is required for encryption to work!**
-=======
 > [!IMPORTANT]
 > **To enable encryption**, set the `WEBUI_SECRET_KEY` environment variable:
->>>>>>> 9726ce81
 >
 > ```bash
 > # Set this in your Open WebUI environment or .env file
 > WEBUI_SECRET_KEY="your-secure-random-string"
 > ```
-<<<<<<< HEAD
->
-> Without this key, API keys and sensitive data will **not** be encrypted.
-=======
->>>>>>> 9726ce81
 
 ## Pipelines 🧩
 
