--- conflicted
+++ resolved
@@ -1,346 +1,227 @@
-<<<<<<< HEAD
-# Azure AI Integration
-
-The repository includes functions specifically designed for **Azure AI**, supporting both **Azure OpenAI** models and general **Azure AI** services.
-
-🔗 [Learn More About Azure AI](https://azure.microsoft.com/en-us/solutions/ai)
-
-## Pipeline
-
-- 🧩 [Azure AI Foundry Pipeline](../pipelines/azure/azure_ai_foundry.py)
-
-### Features
-
-- **Azure OpenAI API Support**  
-  Access models like **GPT-4o, o3**, and **other fine-tuned AI models** via Azure.
-
-- **Azure AI Model Deployment**  
-  Connect to **custom models** hosted on Azure AI.
-
-- **Secure API Requests**  
-  Supports API key authentication and environment variable configurations.
-
-### Environment Variables
-
-Configure the following environment variables to enable Azure AI support:
-
-```bash
-# API key or token for Azure AI
-AZURE_AI_API_KEY="your-api-key"
-
-# Azure AI endpoint
-# Examples:
-# - For general Azure AI: "https://<your-endpoint>/chat/completions?api-version=2024-05-01-preview"
-# - For Azure OpenAI: "https://<your-endpoint>/openai/deployments/<model-name>/chat/completions?api-version=2024-08-01-preview"
-AZURE_AI_ENDPOINT="https://<your project>.services.ai.azure.com/models/chat/completions?api-version=2024-05-01-preview"
-
-# Optional: model names (if not embedded in the URL)
-# Supports semicolon or comma separated values: "gpt-4o;gpt-4o-mini" or "gpt-4o,gpt-4o-mini"
-AZURE_AI_MODEL="gpt-4o;gpt-4o-mini"
-
-# If true, the model name will be included in the request body
-AZURE_AI_MODEL_IN_BODY=true
-
-# Whether to use a predefined list of Azure AI models
-USE_PREDEFINED_AZURE_AI_MODELS=false
-
-# If true, use "Authorization: Bearer" instead of "api-key" header
-AZURE_AI_USE_AUTHORIZATION_HEADER=false
-
-# Azure Search / RAG Configuration (optional)
-# Azure Search endpoint for document retrieval
-AZURE_SEARCH_ENDPOINT="https://your-search-service.search.windows.net"
-
-# Azure Search index name containing the documents
-AZURE_SEARCH_INDEX_NAME="your-index-name"
-
-# Azure Search project resource ID (optional)
-AZURE_SEARCH_PROJECT_RESOURCE_ID="your-project-resource-id"
-
-# Azure Search API key (if using api_key authentication)
-AZURE_SEARCH_KEY="your-search-api-key"
-
-# Authentication type for Azure Search
-AZURE_SEARCH_AUTHENTICATION_TYPE="system_assigned_managed_identity"
-
-# Semantic configuration name for Azure Search
-AZURE_SEARCH_SEMANTIC_CONFIGURATION="azureml-default"
-
-# Azure Search embedding endpoint (optional)
-AZURE_SEARCH_EMBEDDING_ENDPOINT="your-embedding-endpoint"
-
-# Azure Search embedding API key (optional)
-AZURE_SEARCH_EMBEDDING_KEY="your-embedding-key"
-
-# Query type for Azure Search
-AZURE_SEARCH_QUERY_TYPE="vectorSimpleHybrid"
-
-# Whether to limit search to indexed documents only
-AZURE_SEARCH_IN_SCOPE=false
-
-# Role information for Azure Search responses
-AZURE_SEARCH_ROLE_INFORMATION="You are an AI assistant."
-
-# Azure Search strictness level (1-5)
-AZURE_SEARCH_STRICTNESS=5
-
-# Number of top documents to retrieve
-AZURE_SEARCH_TOP_N_DOCUMENTS=20
-```
-
-### Azure Search / RAG Integration
-
-The pipeline now supports **Azure Search** integration for **Retrieval-Augmented Generation (RAG)**. When configured, the pipeline will automatically include a `data_sources` field in requests to Azure AI, enabling document-based AI responses.
-
-#### Configuration
-
-Configure Azure Search by setting the following environment variables:
-
-- **AZURE_SEARCH_ENDPOINT**: Your Azure Search service endpoint
-- **AZURE_SEARCH_INDEX_NAME**: Name of the search index containing your documents
-- **AZURE_SEARCH_AUTHENTICATION_TYPE**: Authentication method (`system_assigned_managed_identity` or `api_key`)
-- **AZURE_SEARCH_KEY**: API key (if using `api_key` authentication)
-
-#### Optional Settings
-
-- **AZURE_SEARCH_PROJECT_RESOURCE_ID**: Project resource ID
-- **AZURE_SEARCH_SEMANTIC_CONFIGURATION**: Semantic configuration name
-- **AZURE_SEARCH_EMBEDDING_ENDPOINT**: Embedding service endpoint
-- **AZURE_SEARCH_EMBEDDING_KEY**: Embedding service API key
-- **AZURE_SEARCH_QUERY_TYPE**: Query type (`vectorSimpleHybrid`, `vector`, `semantic`)
-- **AZURE_SEARCH_IN_SCOPE**: Limit to indexed documents only
-- **AZURE_SEARCH_ROLE_INFORMATION**: Role information for responses
-- **AZURE_SEARCH_STRICTNESS**: Strictness level (1-5)
-- **AZURE_SEARCH_TOP_N_DOCUMENTS**: Number of documents to retrieve
-
-> [!TIP]  
-> To use **Azure OpenAI** and other **Azure AI** models **simultaneously**, you can use the following URL: `https://<your project>.services.ai.azure.com/models/chat/completions?api-version=2024-05-01-preview`
-=======
-# Azure AI Integration
-
-The repository includes functions specifically designed for **Azure AI**, supporting both **Azure OpenAI** models and general **Azure AI** services.
-
-🔗 [Learn More About Azure AI](https://azure.microsoft.com/en-us/solutions/ai)
-
-## Pipeline
-
-- 🧩 [Azure AI Foundry Pipeline](../pipelines/azure/azure_ai_foundry.py)
-
-### Features
-
-- **Azure OpenAI API Support**  
-  Access models like **GPT-4o, o3**, and **other fine-tuned AI models** via Azure.
-
-- **Azure AI Model Deployment**  
-  Connect to **custom models** hosted on Azure AI.
-
-- **Secure API Requests**  
-  Supports API key authentication and environment variable configurations.
-
-### Environment Variables
-
-Configure the following environment variables to enable Azure AI support:
-
-```bash
-# Custom prefix for pipeline display name (default: "Azure AI")
-# The colon ":" will be added automatically between prefix and model name
-# Examples: "Azure AI" → "Azure AI: gpt-4o", "My Azure" → "My Azure: gpt-4o"
-AZURE_AI_PIPELINE_PREFIX="Azure AI"
-
-# API key or token for Azure AI
-AZURE_AI_API_KEY="your-api-key"
-
-# Azure AI endpoint
-# Examples:
-# - For general Azure AI: "https://<your-endpoint>/chat/completions?api-version=2024-05-01-preview"
-# - For Azure OpenAI: "https://<your-endpoint>/openai/deployments/<model-name>/chat/completions?api-version=2024-08-01-preview"
-AZURE_AI_ENDPOINT="https://<your project>.services.ai.azure.com/models/chat/completions?api-version=2024-05-01-preview"
-
-# Optional: model names (if not embedded in the URL)
-# Supports semicolon or comma separated values: "gpt-4o;gpt-4o-mini" or "gpt-4o,gpt-4o-mini"
-AZURE_AI_MODEL="gpt-4o;gpt-4o-mini"
-
-# If true, the model name will be included in the request body
-AZURE_AI_MODEL_IN_BODY=true
-
-# Whether to use a predefined list of Azure AI models
-USE_PREDEFINED_AZURE_AI_MODELS=false
-
-# If true, use "Authorization: Bearer" instead of "api-key" header
-AZURE_AI_USE_AUTHORIZATION_HEADER=false
-
-# Azure AI Search endpoint for document retrieval (Only for Azure OpenAI)
-# IMPORTANT: Azure AI Search only works with Azure OpenAI endpoints in this format:
-# https://<deployment>.openai.azure.com/openai/deployments/<model>/chat/completions?api-version=2025-01-01-preview
-AZURE_AI_ENDPOINT="https://<deployment>.openai.azure.com/openai/deployments/<model>/chat/completions?api-version=2025-01-01-preview"
-
-# Azure AI Data Sources / RAG Configuration
-# Complete JSON configuration for Azure Search - copy exactly and replace placeholder values
-AZURE_AI_DATA_SOURCES='[{"type":"azure_search","parameters":{"endpoint":"https://<your-search-service>.search.windows.net","index_name":"<your-index-name>","authentication":{"type":"api_key","key":"<your-search-api-key>"}}}]'
-
-# Enable enhanced citation display for better readability (default: true)
-AZURE_AI_ENHANCE_CITATIONS=true
-```
-
-### Azure AI Search / RAG Integration
-
-The pipeline supports **Azure AI Search** integration for **Retrieval-Augmented Generation (RAG)**. When configured, the pipeline automatically includes a `data_sources` field in requests to Azure AI, enabling document-based AI responses that can cite and reference your indexed content.
-
-> [!IMPORTANT]
-> **Azure AI Search integration only works with Azure OpenAI endpoints** in this specific format:
-> `https://<deployment>.openai.azure.com/openai/deployments/<model>/chat/completions?api-version=2025-01-01-preview`
-
-#### 📖 Official Documentation
-
-For detailed information about Azure AI Search configuration, please refer to:
-
-- 📚 [Azure AI Search with Azure OpenAI - Official Guide](https://learn.microsoft.com/en-us/azure/ai-foundry/openai/use-your-data-quickstart?tabs=api-key%2Ctypescript-keyless%2Cpython-new&pivots=rest-api)
-- 🔧 [Data Sources API Reference](https://learn.microsoft.com/en-us/azure/ai-foundry/openai/references/on-your-data?tabs=rest#data-source)
-- 🔍 [Azure Search Parameters Reference](https://learn.microsoft.com/en-us/azure/ai-foundry/openai/references/azure-search?tabs=rest)
-
-#### ⚙️ Configuration
-
-Configure Azure AI Search by setting the `AZURE_AI_DATA_SOURCES` environment variable with your Azure Search configuration.
-
-**Simple Example:**
-
-```bash
-AZURE_AI_DATA_SOURCES='[{"type":"azure_search","parameters":{"endpoint":"https://my-search.search.windows.net","index_name":"my-index","authentication":{"type":"api_key","key":"your-search-api-key"}}}]'
-```
-
-> [!TIP]
-> **Copy the JSON exactly as shown above** - this is the complete configuration that goes into the `AZURE_AI_DATA_SOURCES` field. Just replace:
->
-> - `my-search` with your Azure Search service name
-> - `my-index` with your search index name
-> - `your-search-api-key` with your actual Azure Search API key
-
-#### 📋 Complete Configuration Template
-
-```json
-[
-  {
-    "type": "azure_search",
-    "parameters": {
-      "endpoint": "https://YOUR-SEARCH-SERVICE.search.windows.net",
-      "index_name": "YOUR-INDEX-NAME",
-      "authentication": {
-        "type": "api_key",
-        "key": "YOUR-SEARCH-API-KEY"
-      }
-    }
-  }
-]
-```
-
-#### 🔧 Advanced Configuration Options
-
-For advanced use cases, you can include additional parameters:
-
-```json
-[
-  {
-    "type": "azure_search",
-    "parameters": {
-      "endpoint": "https://YOUR-SEARCH-SERVICE.search.windows.net",
-      "index_name": "YOUR-INDEX-NAME",
-      "authentication": {
-        "type": "api_key",
-        "key": "YOUR-SEARCH-API-KEY"
-      },
-      "query_type": "vectorSimpleHybrid",
-      "semantic_configuration": "default",
-      "top_n_documents": 20,
-      "strictness": 3,
-      "role_information": "You are an AI assistant that helps with questions based on the provided documents."
-    }
-  }
-]
-```
-
-#### 🚀 Quick Setup Steps
-
-1. **Create Azure Search Service** - Set up an Azure Search service in the Azure portal
-2. **Create and populate index** - Upload your documents to a search index
-3. **Get API key** - Copy the API key from your Azure Search service
-4. **Configure pipeline** - Add the `AZURE_AI_DATA_SOURCES` environment variable
-5. **Use Azure OpenAI endpoint** - Ensure you're using the correct Azure OpenAI URL format
-
-#### ⚠️ Common Issues
-
-- **Wrong endpoint format**: Make sure you're using Azure OpenAI URLs, not regular Azure AI endpoints
-- **Invalid JSON**: Copy the JSON template exactly and only change the placeholder values
-- **Missing API key**: Ensure your Azure Search API key has proper permissions
-- **Index not found**: Verify your index name matches exactly (case-sensitive)
-
-#### Enhanced Citation Display
-
-The pipeline automatically enhances Azure AI Search responses to make citations and source documents more accessible and readable. When Azure AI Search is configured, the pipeline transforms the raw citation data into a user-friendly format.
-
-**Original Azure AI Response:**
-
-```json
-{
-  "choices": [
-    {
-      "message": {
-        "content": "**Docker container actions** are a type of GitHub Actions [doc1]...",
-        "context": {
-          "citations": [
-            {
-              "content": "environment variable. The token can be used to authenticate...",
-              "title": "README.md",
-              "chunk_id": "0"
-            }
-          ]
-        }
-      }
-    }
-  ]
-}
-```
-
-**Enhanced Response with Collapsible Citations:**
-
-```html
-**Docker container actions** are a type of GitHub Actions [doc1]...
-
-<details>
-<summary>📚 Sources and References</summary>
-
-<details>
-<summary>[doc1] - README.md</summary>
-
-📁 **File:** `README.md`
-📄 **Chunk ID:** 0
-**Content:**
-> environment variable. The token can be used to authenticate the workflow when accessing GitHub resources...
-
-</details>
-
-<details>
-<summary>[doc2] - Documentation.md</summary>
-
-📁 **File:** `Documentation.md`
-📄 **Chunk ID:** 1
-**Content:**
-> Docker container actions contain all their dependencies in the container and are therefore very consistent...
-
-</details>
-
-</details>
-```
-
-**Enhanced Citation Features:**
-
-- **Collapsible interface** with expandable sections for clean presentation
-- **Two-level organization** - main sources section and individual document details
-- **Complete content display** - full document content, not just previews
-- **Document references** with clear [doc1], [doc2] labels for easy cross-referencing
-- **Source metadata** including file paths, URLs, and chunk IDs for precise tracking
-- **Streaming support** with citations properly formatted for both streaming and non-streaming responses
-- **Space efficient** - collapsed by default to avoid overwhelming the main response
-
-> [!TIP]  
-> To use **Azure OpenAI** and other **Azure AI** models **simultaneously**, you can use the following URL: `https://<your project>.services.ai.azure.com/models/chat/completions?api-version=2024-05-01-preview`
->>>>>>> f931ca7e
+# Azure AI Integration
+
+The repository includes functions specifically designed for **Azure AI**, supporting both **Azure OpenAI** models and general **Azure AI** services.
+
+🔗 [Learn More About Azure AI](https://azure.microsoft.com/en-us/solutions/ai)
+
+## Pipeline
+
+- 🧩 [Azure AI Foundry Pipeline](../pipelines/azure/azure_ai_foundry.py)
+
+### Features
+
+- **Azure OpenAI API Support**  
+  Access models like **GPT-4o, o3**, and **other fine-tuned AI models** via Azure.
+
+- **Azure AI Model Deployment**  
+  Connect to **custom models** hosted on Azure AI.
+
+- **Secure API Requests**  
+  Supports API key authentication and environment variable configurations.
+
+### Environment Variables
+
+Configure the following environment variables to enable Azure AI support:
+
+```bash
+# Custom prefix for pipeline display name (default: "Azure AI")
+# The colon ":" will be added automatically between prefix and model name
+# Examples: "Azure AI" → "Azure AI: gpt-4o", "My Azure" → "My Azure: gpt-4o"
+AZURE_AI_PIPELINE_PREFIX="Azure AI"
+
+# API key or token for Azure AI
+AZURE_AI_API_KEY="your-api-key"
+
+# Azure AI endpoint
+# Examples:
+# - For general Azure AI: "https://<your-endpoint>/chat/completions?api-version=2024-05-01-preview"
+# - For Azure OpenAI: "https://<your-endpoint>/openai/deployments/<model-name>/chat/completions?api-version=2024-08-01-preview"
+AZURE_AI_ENDPOINT="https://<your project>.services.ai.azure.com/models/chat/completions?api-version=2024-05-01-preview"
+
+# Optional: model names (if not embedded in the URL)
+# Supports semicolon or comma separated values: "gpt-4o;gpt-4o-mini" or "gpt-4o,gpt-4o-mini"
+AZURE_AI_MODEL="gpt-4o;gpt-4o-mini"
+
+# If true, the model name will be included in the request body
+AZURE_AI_MODEL_IN_BODY=true
+
+# Whether to use a predefined list of Azure AI models
+USE_PREDEFINED_AZURE_AI_MODELS=false
+
+# If true, use "Authorization: Bearer" instead of "api-key" header
+AZURE_AI_USE_AUTHORIZATION_HEADER=false
+
+# Azure AI Search endpoint for document retrieval (Only for Azure OpenAI)
+# IMPORTANT: Azure AI Search only works with Azure OpenAI endpoints in this format:
+# https://<deployment>.openai.azure.com/openai/deployments/<model>/chat/completions?api-version=2025-01-01-preview
+AZURE_AI_ENDPOINT="https://<deployment>.openai.azure.com/openai/deployments/<model>/chat/completions?api-version=2025-01-01-preview"
+
+# Azure AI Data Sources / RAG Configuration
+# Complete JSON configuration for Azure Search - copy exactly and replace placeholder values
+AZURE_AI_DATA_SOURCES='[{"type":"azure_search","parameters":{"endpoint":"https://<your-search-service>.search.windows.net","index_name":"<your-index-name>","authentication":{"type":"api_key","key":"<your-search-api-key>"}}}]'
+
+# Enable enhanced citation display for better readability (default: true)
+AZURE_AI_ENHANCE_CITATIONS=true
+```
+
+### Azure AI Search / RAG Integration
+
+The pipeline supports **Azure AI Search** integration for **Retrieval-Augmented Generation (RAG)**. When configured, the pipeline automatically includes a `data_sources` field in requests to Azure AI, enabling document-based AI responses that can cite and reference your indexed content.
+
+> [!IMPORTANT]
+> **Azure AI Search integration only works with Azure OpenAI endpoints** in this specific format:
+> `https://<deployment>.openai.azure.com/openai/deployments/<model>/chat/completions?api-version=2025-01-01-preview`
+
+#### 📖 Official Documentation
+
+For detailed information about Azure AI Search configuration, please refer to:
+
+- 📚 [Azure AI Search with Azure OpenAI - Official Guide](https://learn.microsoft.com/en-us/azure/ai-foundry/openai/use-your-data-quickstart?tabs=api-key%2Ctypescript-keyless%2Cpython-new&pivots=rest-api)
+- 🔧 [Data Sources API Reference](https://learn.microsoft.com/en-us/azure/ai-foundry/openai/references/on-your-data?tabs=rest#data-source)
+- 🔍 [Azure Search Parameters Reference](https://learn.microsoft.com/en-us/azure/ai-foundry/openai/references/azure-search?tabs=rest)
+
+#### ⚙️ Configuration
+
+Configure Azure AI Search by setting the `AZURE_AI_DATA_SOURCES` environment variable with your Azure Search configuration.
+
+**Simple Example:**
+
+```bash
+AZURE_AI_DATA_SOURCES='[{"type":"azure_search","parameters":{"endpoint":"https://my-search.search.windows.net","index_name":"my-index","authentication":{"type":"api_key","key":"your-search-api-key"}}}]'
+```
+
+> [!TIP]
+> **Copy the JSON exactly as shown above** - this is the complete configuration that goes into the `AZURE_AI_DATA_SOURCES` field. Just replace:
+>
+> - `my-search` with your Azure Search service name
+> - `my-index` with your search index name
+> - `your-search-api-key` with your actual Azure Search API key
+
+#### 📋 Complete Configuration Template
+
+```json
+[
+  {
+    "type": "azure_search",
+    "parameters": {
+      "endpoint": "https://YOUR-SEARCH-SERVICE.search.windows.net",
+      "index_name": "YOUR-INDEX-NAME",
+      "authentication": {
+        "type": "api_key",
+        "key": "YOUR-SEARCH-API-KEY"
+      }
+    }
+  }
+]
+```
+
+#### 🔧 Advanced Configuration Options
+
+For advanced use cases, you can include additional parameters:
+
+```json
+[
+  {
+    "type": "azure_search",
+    "parameters": {
+      "endpoint": "https://YOUR-SEARCH-SERVICE.search.windows.net",
+      "index_name": "YOUR-INDEX-NAME",
+      "authentication": {
+        "type": "api_key",
+        "key": "YOUR-SEARCH-API-KEY"
+      },
+      "query_type": "vectorSimpleHybrid",
+      "semantic_configuration": "default",
+      "top_n_documents": 20,
+      "strictness": 3,
+      "role_information": "You are an AI assistant that helps with questions based on the provided documents."
+    }
+  }
+]
+```
+
+#### 🚀 Quick Setup Steps
+
+1. **Create Azure Search Service** - Set up an Azure Search service in the Azure portal
+2. **Create and populate index** - Upload your documents to a search index
+3. **Get API key** - Copy the API key from your Azure Search service
+4. **Configure pipeline** - Add the `AZURE_AI_DATA_SOURCES` environment variable
+5. **Use Azure OpenAI endpoint** - Ensure you're using the correct Azure OpenAI URL format
+
+#### ⚠️ Common Issues
+
+- **Wrong endpoint format**: Make sure you're using Azure OpenAI URLs, not regular Azure AI endpoints
+- **Invalid JSON**: Copy the JSON template exactly and only change the placeholder values
+- **Missing API key**: Ensure your Azure Search API key has proper permissions
+- **Index not found**: Verify your index name matches exactly (case-sensitive)
+
+#### Enhanced Citation Display
+
+The pipeline automatically enhances Azure AI Search responses to make citations and source documents more accessible and readable. When Azure AI Search is configured, the pipeline transforms the raw citation data into a user-friendly format.
+
+**Original Azure AI Response:**
+
+```json
+{
+  "choices": [
+    {
+      "message": {
+        "content": "**Docker container actions** are a type of GitHub Actions [doc1]...",
+        "context": {
+          "citations": [
+            {
+              "content": "environment variable. The token can be used to authenticate...",
+              "title": "README.md",
+              "chunk_id": "0"
+            }
+          ]
+        }
+      }
+    }
+  ]
+}
+```
+
+**Enhanced Response with Collapsible Citations:**
+
+```html
+**Docker container actions** are a type of GitHub Actions [doc1]...
+
+<details>
+<summary>📚 Sources and References</summary>
+
+<details>
+<summary>[doc1] - README.md</summary>
+
+📁 **File:** `README.md`
+📄 **Chunk ID:** 0
+**Content:**
+> environment variable. The token can be used to authenticate the workflow when accessing GitHub resources...
+
+</details>
+
+<details>
+<summary>[doc2] - Documentation.md</summary>
+
+📁 **File:** `Documentation.md`
+📄 **Chunk ID:** 1
+**Content:**
+> Docker container actions contain all their dependencies in the container and are therefore very consistent...
+
+</details>
+
+</details>
+```
+
+**Enhanced Citation Features:**
+
+- **Collapsible interface** with expandable sections for clean presentation
+- **Two-level organization** - main sources section and individual document details
+- **Complete content display** - full document content, not just previews
+- **Document references** with clear [doc1], [doc2] labels for easy cross-referencing
+- **Source metadata** including file paths, URLs, and chunk IDs for precise tracking
+- **Streaming support** with citations properly formatted for both streaming and non-streaming responses
+- **Space efficient** - collapsed by default to avoid overwhelming the main response
+
+> [!TIP]  
+> To use **Azure OpenAI** and other **Azure AI** models **simultaneously**, you can use the following URL: `https://<your project>.services.ai.azure.com/models/chat/completions?api-version=2024-05-01-preview`