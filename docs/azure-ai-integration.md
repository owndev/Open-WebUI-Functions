--- conflicted
+++ resolved
@@ -1,170 +1,116 @@
-<<<<<<< HEAD
-# Azure AI Integration
-
-The repository includes functions specifically designed for **Azure AI**, supporting both **Azure OpenAI** models and general **Azure AI** services.
-
-🔗 [Learn More About Azure AI](https://azure.microsoft.com/en-us/solutions/ai)
-
-## Pipeline
-
-- 🧩 [Azure AI Foundry Pipeline](../pipelines/azure/azure_ai_foundry.py)
-
-### Features
-
-- **Azure OpenAI API Support**  
-  Access models like **GPT-4o, o3**, and **other fine-tuned AI models** via Azure.
-
-- **Azure AI Model Deployment**  
-  Connect to **custom models** hosted on Azure AI.
-
-- **Secure API Requests**  
-  Supports API key authentication and environment variable configurations.
-
-### Environment Variables
-
-Configure the following environment variables to enable Azure AI support:
-
-```bash
-# API key or token for Azure AI
-AZURE_AI_API_KEY="your-api-key"
-
-# Azure AI endpoint
-# Examples:
-# - For general Azure AI: "https://<your-endpoint>/chat/completions?api-version=2024-05-01-preview"
-# - For Azure OpenAI: "https://<your-endpoint>/openai/deployments/<model-name>/chat/completions?api-version=2024-08-01-preview"
-AZURE_AI_ENDPOINT="https://<your project>.services.ai.azure.com/models/chat/completions?api-version=2024-05-01-preview"
-
-# Optional: model names (if not embedded in the URL)
-# Supports semicolon or comma separated values: "gpt-4o;gpt-4o-mini" or "gpt-4o,gpt-4o-mini"
-AZURE_AI_MODEL="gpt-4o;gpt-4o-mini"
-
-# If true, the model name will be included in the request body
-AZURE_AI_MODEL_IN_BODY=true
-
-# Whether to use a predefined list of Azure AI models
-USE_PREDEFINED_AZURE_AI_MODELS=false
-
-# If true, use "Authorization: Bearer" instead of "api-key" header
-AZURE_AI_USE_AUTHORIZATION_HEADER=false
-```
-
-> [!TIP]  
-> To use **Azure OpenAI** and other **Azure AI** models **simultaneously**, you can use the following URL: `https://<your project>.services.ai.azure.com/models/chat/completions?api-version=2024-05-01-preview`
-=======
-# Azure AI Integration
-
-The repository includes functions specifically designed for **Azure AI**, supporting both **Azure OpenAI** models and general **Azure AI** services.
-
-🔗 [Learn More About Azure AI](https://azure.microsoft.com/en-us/solutions/ai)
-
-## Pipeline
-
-- 🧩 [Azure AI Foundry Pipeline](../pipelines/azure/azure_ai_foundry.py)
-
-### Features
-
-- **Azure OpenAI API Support**  
-  Access models like **GPT-4o, o3**, and **other fine-tuned AI models** via Azure.
-
-- **Azure AI Model Deployment**  
-  Connect to **custom models** hosted on Azure AI.
-
-- **Secure API Requests**  
-  Supports API key authentication and environment variable configurations.
-
-### Environment Variables
-
-Configure the following environment variables to enable Azure AI support:
-
-```bash
-# API key or token for Azure AI
-AZURE_AI_API_KEY="your-api-key"
-
-# Azure AI endpoint
-# Examples:
-# - For general Azure AI: "https://<your-endpoint>/chat/completions?api-version=2024-05-01-preview"
-# - For Azure OpenAI: "https://<your-endpoint>/openai/deployments/<model-name>/chat/completions?api-version=2024-08-01-preview"
-AZURE_AI_ENDPOINT="https://<your project>.services.ai.azure.com/models/chat/completions?api-version=2024-05-01-preview"
-
-# Optional: model names (if not embedded in the URL)
-# Supports semicolon or comma separated values: "gpt-4o;gpt-4o-mini" or "gpt-4o,gpt-4o-mini"
-AZURE_AI_MODEL="gpt-4o;gpt-4o-mini"
-
-# If true, the model name will be included in the request body
-AZURE_AI_MODEL_IN_BODY=true
-
-# Whether to use a predefined list of Azure AI models
-USE_PREDEFINED_AZURE_AI_MODELS=false
-
-# If true, use "Authorization: Bearer" instead of "api-key" header
-AZURE_AI_USE_AUTHORIZATION_HEADER=false
-
-# Azure Search / RAG Configuration (optional)
-# Azure Search endpoint for document retrieval
-AZURE_SEARCH_ENDPOINT="https://your-search-service.search.windows.net"
-
-# Azure Search index name containing the documents
-AZURE_SEARCH_INDEX_NAME="your-index-name"
-
-# Azure Search project resource ID (optional)
-AZURE_SEARCH_PROJECT_RESOURCE_ID="your-project-resource-id"
-
-# Azure Search API key (if using api_key authentication)
-AZURE_SEARCH_KEY="your-search-api-key"
-
-# Authentication type for Azure Search
-AZURE_SEARCH_AUTHENTICATION_TYPE="system_assigned_managed_identity"
-
-# Semantic configuration name for Azure Search
-AZURE_SEARCH_SEMANTIC_CONFIGURATION="azureml-default"
-
-# Azure Search embedding endpoint (optional)
-AZURE_SEARCH_EMBEDDING_ENDPOINT="your-embedding-endpoint"
-
-# Azure Search embedding API key (optional)
-AZURE_SEARCH_EMBEDDING_KEY="your-embedding-key"
-
-# Query type for Azure Search
-AZURE_SEARCH_QUERY_TYPE="vectorSimpleHybrid"
-
-# Whether to limit search to indexed documents only
-AZURE_SEARCH_IN_SCOPE=false
-
-# Role information for Azure Search responses
-AZURE_SEARCH_ROLE_INFORMATION="You are an AI assistant."
-
-# Azure Search strictness level (1-5)
-AZURE_SEARCH_STRICTNESS=5
-
-# Number of top documents to retrieve
-AZURE_SEARCH_TOP_N_DOCUMENTS=20
-```
-
-### Azure Search / RAG Integration
-
-The pipeline now supports **Azure Search** integration for **Retrieval-Augmented Generation (RAG)**. When configured, the pipeline will automatically include a `data_sources` field in requests to Azure AI, enabling document-based AI responses.
-
-#### Configuration
-
-Configure Azure Search by setting the following environment variables:
-
-- **AZURE_SEARCH_ENDPOINT**: Your Azure Search service endpoint
-- **AZURE_SEARCH_INDEX_NAME**: Name of the search index containing your documents
-- **AZURE_SEARCH_AUTHENTICATION_TYPE**: Authentication method (`system_assigned_managed_identity` or `api_key`)
-- **AZURE_SEARCH_KEY**: API key (if using `api_key` authentication)
-
-#### Optional Settings
-
-- **AZURE_SEARCH_PROJECT_RESOURCE_ID**: Project resource ID
-- **AZURE_SEARCH_SEMANTIC_CONFIGURATION**: Semantic configuration name
-- **AZURE_SEARCH_EMBEDDING_ENDPOINT**: Embedding service endpoint
-- **AZURE_SEARCH_EMBEDDING_KEY**: Embedding service API key
-- **AZURE_SEARCH_QUERY_TYPE**: Query type (`vectorSimpleHybrid`, `vector`, `semantic`)
-- **AZURE_SEARCH_IN_SCOPE**: Limit to indexed documents only
-- **AZURE_SEARCH_ROLE_INFORMATION**: Role information for responses
-- **AZURE_SEARCH_STRICTNESS**: Strictness level (1-5)
-- **AZURE_SEARCH_TOP_N_DOCUMENTS**: Number of documents to retrieve
-
-> [!TIP]  
-> To use **Azure OpenAI** and other **Azure AI** models **simultaneously**, you can use the following URL: `https://<your project>.services.ai.azure.com/models/chat/completions?api-version=2024-05-01-preview`
->>>>>>> 1917729e
+# Azure AI Integration
+
+The repository includes functions specifically designed for **Azure AI**, supporting both **Azure OpenAI** models and general **Azure AI** services.
+
+🔗 [Learn More About Azure AI](https://azure.microsoft.com/en-us/solutions/ai)
+
+## Pipeline
+
+- 🧩 [Azure AI Foundry Pipeline](../pipelines/azure/azure_ai_foundry.py)
+
+### Features
+
+- **Azure OpenAI API Support**  
+  Access models like **GPT-4o, o3**, and **other fine-tuned AI models** via Azure.
+
+- **Azure AI Model Deployment**  
+  Connect to **custom models** hosted on Azure AI.
+
+- **Secure API Requests**  
+  Supports API key authentication and environment variable configurations.
+
+### Environment Variables
+
+Configure the following environment variables to enable Azure AI support:
+
+```bash
+# API key or token for Azure AI
+AZURE_AI_API_KEY="your-api-key"
+
+# Azure AI endpoint
+# Examples:
+# - For general Azure AI: "https://<your-endpoint>/chat/completions?api-version=2024-05-01-preview"
+# - For Azure OpenAI: "https://<your-endpoint>/openai/deployments/<model-name>/chat/completions?api-version=2024-08-01-preview"
+AZURE_AI_ENDPOINT="https://<your project>.services.ai.azure.com/models/chat/completions?api-version=2024-05-01-preview"
+
+# Optional: model names (if not embedded in the URL)
+# Supports semicolon or comma separated values: "gpt-4o;gpt-4o-mini" or "gpt-4o,gpt-4o-mini"
+AZURE_AI_MODEL="gpt-4o;gpt-4o-mini"
+
+# If true, the model name will be included in the request body
+AZURE_AI_MODEL_IN_BODY=true
+
+# Whether to use a predefined list of Azure AI models
+USE_PREDEFINED_AZURE_AI_MODELS=false
+
+# If true, use "Authorization: Bearer" instead of "api-key" header
+AZURE_AI_USE_AUTHORIZATION_HEADER=false
+
+# Azure Search / RAG Configuration (optional)
+# Azure Search endpoint for document retrieval
+AZURE_SEARCH_ENDPOINT="https://your-search-service.search.windows.net"
+
+# Azure Search index name containing the documents
+AZURE_SEARCH_INDEX_NAME="your-index-name"
+
+# Azure Search project resource ID (optional)
+AZURE_SEARCH_PROJECT_RESOURCE_ID="your-project-resource-id"
+
+# Azure Search API key (if using api_key authentication)
+AZURE_SEARCH_KEY="your-search-api-key"
+
+# Authentication type for Azure Search
+AZURE_SEARCH_AUTHENTICATION_TYPE="system_assigned_managed_identity"
+
+# Semantic configuration name for Azure Search
+AZURE_SEARCH_SEMANTIC_CONFIGURATION="azureml-default"
+
+# Azure Search embedding endpoint (optional)
+AZURE_SEARCH_EMBEDDING_ENDPOINT="your-embedding-endpoint"
+
+# Azure Search embedding API key (optional)
+AZURE_SEARCH_EMBEDDING_KEY="your-embedding-key"
+
+# Query type for Azure Search
+AZURE_SEARCH_QUERY_TYPE="vectorSimpleHybrid"
+
+# Whether to limit search to indexed documents only
+AZURE_SEARCH_IN_SCOPE=false
+
+# Role information for Azure Search responses
+AZURE_SEARCH_ROLE_INFORMATION="You are an AI assistant."
+
+# Azure Search strictness level (1-5)
+AZURE_SEARCH_STRICTNESS=5
+
+# Number of top documents to retrieve
+AZURE_SEARCH_TOP_N_DOCUMENTS=20
+```
+
+### Azure Search / RAG Integration
+
+The pipeline now supports **Azure Search** integration for **Retrieval-Augmented Generation (RAG)**. When configured, the pipeline will automatically include a `data_sources` field in requests to Azure AI, enabling document-based AI responses.
+
+#### Configuration
+
+Configure Azure Search by setting the following environment variables:
+
+- **AZURE_SEARCH_ENDPOINT**: Your Azure Search service endpoint
+- **AZURE_SEARCH_INDEX_NAME**: Name of the search index containing your documents
+- **AZURE_SEARCH_AUTHENTICATION_TYPE**: Authentication method (`system_assigned_managed_identity` or `api_key`)
+- **AZURE_SEARCH_KEY**: API key (if using `api_key` authentication)
+
+#### Optional Settings
+
+- **AZURE_SEARCH_PROJECT_RESOURCE_ID**: Project resource ID
+- **AZURE_SEARCH_SEMANTIC_CONFIGURATION**: Semantic configuration name
+- **AZURE_SEARCH_EMBEDDING_ENDPOINT**: Embedding service endpoint
+- **AZURE_SEARCH_EMBEDDING_KEY**: Embedding service API key
+- **AZURE_SEARCH_QUERY_TYPE**: Query type (`vectorSimpleHybrid`, `vector`, `semantic`)
+- **AZURE_SEARCH_IN_SCOPE**: Limit to indexed documents only
+- **AZURE_SEARCH_ROLE_INFORMATION**: Role information for responses
+- **AZURE_SEARCH_STRICTNESS**: Strictness level (1-5)
+- **AZURE_SEARCH_TOP_N_DOCUMENTS**: Number of documents to retrieve
+
+> [!TIP]  
+> To use **Azure OpenAI** and other **Azure AI** models **simultaneously**, you can use the following URL: `https://<your project>.services.ai.azure.com/models/chat/completions?api-version=2024-05-01-preview`